--- conflicted
+++ resolved
@@ -672,8 +672,6 @@
     lstm_hidden_size = 256
     shared_lstm = True
     enable_critic_lstm = False
-<<<<<<< HEAD
-=======
 
 
 @AgentFactory.register("LSTM_ResNet_norm_1")
@@ -869,5 +867,4 @@
         "width_per_group": 64,
     }
     net_arch = dict(pi=[256, 256, 64], vf=[256, 64])
-    activation_fn = nn.ReLU
->>>>>>> fe8ff65f
+    activation_fn = nn.ReLU