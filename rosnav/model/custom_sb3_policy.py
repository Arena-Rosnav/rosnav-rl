--- conflicted
+++ resolved
@@ -250,11 +250,7 @@
     }
     features_extractor_class = RESNET_MID_FUSION_EXTRACTOR_2
     features_extractor_kwargs = {
-<<<<<<< HEAD
-        "features_dim": 512,
-=======
         "features_dim": 256,
->>>>>>> 6e440b4e
         "batch_mode": False,
         "batch_size": 32,
     }
