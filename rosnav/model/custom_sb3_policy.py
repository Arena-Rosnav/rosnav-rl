"""Custom policies built by SB3 during runtime through parsing 'policy_kwargs'"""

from rosnav.model.feature_extractors.resnet.resnet import (
    RESNET_MID_FUSION_EXTRACTOR_1,
    RESNET_MID_FUSION_EXTRACTOR_2,
    RESNET_MID_FUSION_EXTRACTOR_3,
    RESNET_MID_FUSION_EXTRACTOR_4,
    RESNET_MID_FUSION_EXTRACTOR_5,
    RESNET_MID_FUSION_EXTRACTOR_6,
    DRL_VO_NAV_EXTRACTOR,
    DRL_VO_NAV_EXTRACTOR_TEST,
    _LaserTest,
    _LaserTest_deep,
    DRL_VO_DEEP,
<<<<<<< HEAD
    DRL_VO_ROSNAV_EXTRACTOR
=======
    DRL_VO_ROSNAV_EXTRACTOR,
>>>>>>> 6be3bfa0
)
import rosnav.utils.observation_space as SPACE

from rosnav.model.feature_extractors.rgbd.rgbd_feature_nets import (
    RESNET_RGBD_FUSION_EXTRACTOR_1,
)
from rosnav.rosnav_space_manager.base_space_encoder import BaseSpaceEncoder
from torch import nn

from .agent_factory import AgentFactory
from .base_agent import BaseAgent, PolicyType
from .feature_extractors import *


@AgentFactory.register("AGENT_19")
class AGENT_19(BaseAgent):
    observation_spaces = [
        SPACE.LaserScanSpace,
        SPACE.DistAngleToSubgoalSpace,
        SPACE.LastActionSpace,
    ]
    type = PolicyType.MULTI_INPUT
    features_extractor_class = EXTRACTOR_5
    features_extractor_kwargs = dict(features_dim=64)
    net_arch = dict(pi=[64, 64], vf=[64, 64])
    activation_fn = nn.ReLU


@AgentFactory.register("AGENT_20")
class AGENT_20(BaseAgent):
    observation_spaces = [
        SPACE.LaserScanSpace,
        SPACE.DistAngleToSubgoalSpace,
        SPACE.LastActionSpace,
    ]
    type = PolicyType.MULTI_INPUT
    features_extractor_class = EXTRACTOR_5
    features_extractor_kwargs = dict(features_dim=512)
    net_arch = [dict(pi=[128], vf=[128])]
    activation_fn = nn.ReLU


@AgentFactory.register("AGENT_21")
class AGENT_21(BaseAgent):
    observation_space_kwargs = {
        "normalize": True,
        "goal_max_dist": 5,
    }
    observation_spaces = [
        SPACE.LaserScanSpace,
        SPACE.DistAngleToSubgoalSpace,
        SPACE.LastActionSpace,
    ]
    type = PolicyType.MULTI_INPUT
    features_extractor_class = EXTRACTOR_5
    features_extractor_kwargs = dict(features_dim=512)
    net_arch = [dict(pi=[64, 64], vf=[64, 64])]
    activation_fn = nn.ReLU


@AgentFactory.register("AGENT_24")
class AGENT_24(BaseAgent):
    observation_space_kwargs = {
        "normalize": True,
        "goal_max_dist": 5,
    }
    observation_spaces = [
        SPACE.LaserScanSpace,
        SPACE.DistAngleToSubgoalSpace,
        SPACE.LastActionSpace,
    ]
    type = PolicyType.MULTI_INPUT
    features_extractor_class = EXTRACTOR_5
    features_extractor_kwargs = dict(features_dim=256)
    net_arch = [dict(pi=[64, 64], vf=[64, 64])]
    activation_fn = nn.ReLU


@AgentFactory.register("AGENT_22")
class AGENT_22(BaseAgent):
    observation_spaces = [
        SPACE.LaserScanSpace,
        SPACE.DistAngleToSubgoalSpace,
        SPACE.LastActionSpace,
    ]
    type = PolicyType.MULTI_INPUT
    features_extractor_class = EXTRACTOR_5
    features_extractor_kwargs = dict(features_dim=64)
    net_arch = [dict(pi=[64, 64, 64], vf=[64, 64, 64])]
    activation_fn = nn.ReLU


@AgentFactory.register("AGENT_23")
class AGENT_23(BaseAgent):
    observation_spaces = [
        SPACE.LaserScanSpace,
        SPACE.DistAngleToSubgoalSpace,
        SPACE.LastActionSpace,
    ]
    type = PolicyType.MULTI_INPUT
    features_extractor_class = EXTRACTOR_6
    features_extractor_kwargs = dict(features_dim=128)
    net_arch = [128, 64, 64, 64]
    activation_fn = nn.ReLU


# lstm
@AgentFactory.register("AGENT_32")
class AGENT_32(BaseAgent):
    type = PolicyType.MLP_LSTM
    features_extractor_class = EXTRACTOR_7
    features_extractor_kwargs = dict(features_dim=512)
    net_arch = dict(pi=[512, 256], vf=[256, 256])
    activation_fn = nn.ReLU
    n_lstm_layers = 6
    lstm_hidden_size = 64
    shared_lstm = False
    enable_critic_lstm = True


# lstm + framestacking
@AgentFactory.register("AGENT_35")
class AGENT_35(BaseAgent):
    type = PolicyType.MLP_LSTM
    features_extractor_class = EXTRACTOR_7
    features_extractor_kwargs = dict(features_dim=256)
    net_arch = [256, 256]
    activation_fn = nn.ReLU
    n_lstm_layers = 4
    lstm_hidden_size = 128
    shared_lstm = False
    enable_critic_lstm = True


# lstm
@AgentFactory.register("AGENT_36")
class AGENT_36(BaseAgent):
    type = PolicyType.MLP_LSTM
    features_extractor_class = EXTRACTOR_7
    features_extractor_kwargs = dict(features_dim=512)
    net_arch = dict(pi=[256, 64, 64], vf=[256, 256])
    activation_fn = nn.ReLU
    n_lstm_layers = 6
    lstm_hidden_size = 512
    shared_lstm = False
    enable_critic_lstm = True


# lstm + framestacking
@AgentFactory.register("AGENT_38")
class AGENT_38(BaseAgent):
    type = PolicyType.MULTI_INPUT_LSTM
    features_extractor_class = EXTRACTOR_7
    features_extractor_kwargs = dict(features_dim=512)
    net_arch = [256, 256, 256]
    activation_fn = nn.ReLU
    n_lstm_layers = 6
    lstm_hidden_size = 64
    shared_lstm = False
    enable_critic_lstm = True


# lstm
@AgentFactory.register("AGENT_39")
class AGENT_39(BaseAgent):
    type = PolicyType.MULTI_INPUT_LSTM
    features_extractor_class = EXTRACTOR_7
    features_extractor_kwargs = dict(features_dim=512)
    net_arch = dict(pi=[256, 256, 64], vf=[256, 256])
    activation_fn = nn.ReLU
    n_lstm_layers = 6
    lstm_hidden_size = 128
    shared_lstm = False
    enable_critic_lstm = True


# lstm + framestacking
@AgentFactory.register("AGENT_41")
class AGENT_41(BaseAgent):
    type = PolicyType.MULTI_INPUT_LSTM
    features_extractor_class = EXTRACTOR_7
    features_extractor_kwargs = dict(features_dim=256)
    net_arch = [128, 64, 64]
    activation_fn = nn.ReLU
    n_lstm_layers = 4
    lstm_hidden_size = 128
    shared_lstm = True
    enable_critic_lstm = False


# lstm + framestacking
@AgentFactory.register("AGENT_52")
class AGENT_52(BaseAgent):
    type = PolicyType.MULTI_INPUT_LSTM
    features_extractor_class = EXTRACTOR_7
    features_extractor_kwargs = dict(features_dim=256)
    net_arch = [64, 64, 64, 64]
    activation_fn = nn.ReLU
    n_lstm_layers = 8
    lstm_hidden_size = 128
    shared_lstm = False
    enable_critic_lstm = True


# framestacking
@AgentFactory.register("AGENT_55")
class AGENT_55(BaseAgent):
    type = PolicyType.MULTI_INPUT
    features_extractor_class = EXTRACTOR_7
    features_extractor_kwargs = dict(features_dim=512)
    net_arch = [512, 256, 64]
    activation_fn = nn.ReLU


# framestacking
@AgentFactory.register("AGENT_57")
class AGENT_57(BaseAgent):
    type = PolicyType.MULTI_INPUT
    features_extractor_class = EXTRACTOR_8
    features_extractor_kwargs = dict(features_dim=512)
    net_arch = [512, 256, 64, 64]
    activation_fn = nn.ReLU


# framestacking
@AgentFactory.register("AGENT_58")
class AGENT_58(BaseAgent):
    type = PolicyType.MULTI_INPUT
    features_extractor_class = EXTRACTOR_8
    features_extractor_kwargs = dict(features_dim=256)
    net_arch = dict(pi=[256, 256, 64], vf=[256, 64])
    activation_fn = nn.ReLU


# framestacking
@AgentFactory.register("AGENT_59")
class AGENT_59(BaseAgent):
    type = PolicyType.MULTI_INPUT
    features_extractor_class = EXTRACTOR_9
    features_extractor_kwargs = dict(features_dim=512)
    net_arch = dict(pi=[256, 256, 64], vf=[256, 64])
    activation_fn = nn.ReLU


@AgentFactory.register("BarnResNet")
class BarnResNet(BaseAgent):
    """
    Custom policy class for BarnResNet.

    This policy uses a ResNet-based feature extractor and a CNN-based space encoder.
    It defines the observation spaces and their corresponding kwargs.
    The network architecture consists of two hidden layers with ReLU activation.

    Reference:
        https://ieeexplore.ieee.org/document/10089196

    Attributes:
        type (PolicyType): The type of the policy.
        space_encoder_class (class): The class for the space encoder.
        observation_spaces (list): The list of observation spaces.
        observation_space_kwargs (dict): The kwargs for the observation spaces.
        features_extractor_class (class): The class for the feature extractor.
        features_extractor_kwargs (dict): The kwargs for the feature extractor.
        net_arch (list): The architecture of the network.
        activation_fn (class): The activation function for the hidden layers.
    """

    type = PolicyType.MULTI_INPUT
    space_encoder_class = BaseSpaceEncoder
    observation_spaces = [
        SPACE.StackedLaserMapSpace,
        SPACE.PedestrianVelXSpace,
        SPACE.PedestrianVelYSpace,
        SPACE.DistAngleToSubgoalSpace,
    ]
    observation_space_kwargs = {
        "roi_in_m": 20,
        "feature_map_size": 80,
        "laser_stack_size": 10,
        "normalize": True,
    }
    features_extractor_class = RESNET_MID_FUSION_EXTRACTOR_1
    features_extractor_kwargs = {"features_dim": 256}
    net_arch = dict(pi=[256], vf=[128])
    activation_fn = nn.ReLU


@AgentFactory.register("RosnavResNet_1")
class RosnavResNet_1(BaseAgent):
    """
    Custom policy class for ROS navigation using ResNet-based CNN.

    Attributes:
        type (PolicyType): The type of the policy.
        space_encoder_class (class): The class for encoding the observation space.
        observation_spaces (list): The list of observation spaces.
        observation_space_kwargs (dict): The keyword arguments for the observation space.
        features_extractor_class (class): The class for extracting features.
        features_extractor_kwargs (dict): The keyword arguments for the features extractor.
        net_arch (list): The architecture of the neural network.
        activation_fn (function): The activation function used in the neural network.
    """

    type = PolicyType.MULTI_INPUT
    space_encoder_class = BaseSpaceEncoder
    observation_spaces = [
        SPACE.StackedLaserMapSpace,
        SPACE.PedestrianVelXSpace,
        SPACE.PedestrianVelYSpace,
        SPACE.PedestrianTypeSpace,
        SPACE.PedestrianSocialStateSpace,
        SPACE.DistAngleToSubgoalSpace,
    ]
    observation_space_kwargs = {
        "roi_in_m": 20,
        "feature_map_size": 80,
        "laser_stack_size": 10,
    }
    features_extractor_class = RESNET_MID_FUSION_EXTRACTOR_2
    features_extractor_kwargs = {
        "features_dim": 256,
        "batch_mode": False,
        "batch_size": 32,
    }
    net_arch = [256, 64]
    activation_fn = nn.ReLU


@AgentFactory.register("RosnavResNet_2")
class RosnavResNet_2(BaseAgent):
    """
    A custom policy class for the RosnavResNet_2 agent.

    This policy uses a ResNet-based feature extractor and a CNN-based observation space encoder.
    It defines the observation spaces and their corresponding kwargs, as well as the network architecture.

    Attributes:
        type (PolicyType): The type of the policy.
        space_encoder_class (class): The class for the observation space encoder.
        observation_spaces (list): The list of observation spaces.
        observation_space_kwargs (dict): The kwargs for the observation spaces.
        features_extractor_class (class): The class for the feature extractor.
        features_extractor_kwargs (dict): The kwargs for the feature extractor.
        net_arch (list): The network architecture.
        activation_fn (class): The activation function for the network.

    """

    type = PolicyType.MULTI_INPUT
    space_encoder_class = BaseSpaceEncoder
    observation_spaces = [
        SPACE.StackedLaserMapSpace,
        SPACE.PedestrianVelXSpace,
        SPACE.PedestrianVelYSpace,
        SPACE.PedestrianTypeSpace,
        SPACE.PedestrianSocialStateSpace,
        SPACE.DistAngleToSubgoalSpace,
        SPACE.LastActionSpace,
    ]
    observation_space_kwargs = {
        "roi_in_m": 30,
        "feature_map_size": 80,
        "laser_stack_size": 10,
        "normalize": True,
    }
    features_extractor_class = RESNET_MID_FUSION_EXTRACTOR_3
    features_extractor_kwargs = {"features_dim": 512}
    net_arch = dict(pi=[256, 64], vf=[256])
    activation_fn = nn.ReLU


@AgentFactory.register("RosnavResNet_3")
class RosnavResNet_3(BaseAgent):
    """
    Custom policy class for ROS navigation using ResNet-based CNN.

    Attributes:
        type (PolicyType): The type of the policy.
        space_encoder_class (class): The class for encoding the observation space.
        observation_spaces (list): The list of observation spaces.
        observation_space_kwargs (dict): The keyword arguments for the observation space.
        features_extractor_class (class): The class for extracting features.
        features_extractor_kwargs (dict): The keyword arguments for the features extractor.
        net_arch (list): The architecture of the neural network.
        activation_fn (function): The activation function used in the neural network.
    """

    type = PolicyType.MULTI_INPUT
    space_encoder_class = BaseSpaceEncoder
    observation_spaces = [
        SPACE.StackedLaserMapSpace,
        SPACE.PedestrianVelXSpace,
        SPACE.PedestrianVelYSpace,
        SPACE.PedestrianTypeSpace,
        SPACE.PedestrianSocialStateSpace,
        SPACE.DistAngleToSubgoalSpace,
    ]
    observation_space_kwargs = {
        "roi_in_m": 30,
        "feature_map_size": 80,
        "laser_stack_size": 10,
    }
    features_extractor_class = RESNET_MID_FUSION_EXTRACTOR_4
    features_extractor_kwargs = {
        "features_dim": 256,
    }
    net_arch = dict(pi=[256, 256, 64], vf=[256, 64])
    activation_fn = nn.ReLU


@AgentFactory.register("RosnavResNet_4")
class RosnavResNet_4(BaseAgent):
    """
    A custom policy class for the RosnavResNet_2 agent.

    This policy uses a ResNet-based feature extractor and a CNN-based observation space encoder.
    It defines the observation spaces and their corresponding kwargs, as well as the network architecture.

    Attributes:
        type (PolicyType): The type of the policy.
        space_encoder_class (class): The class for the observation space encoder.
        observation_spaces (list): The list of observation spaces.
        observation_space_kwargs (dict): The kwargs for the observation spaces.
        features_extractor_class (class): The class for the feature extractor.
        features_extractor_kwargs (dict): The kwargs for the feature extractor.
        net_arch (list): The network architecture.
        activation_fn (class): The activation function for the network.

    """

    type = PolicyType.MULTI_INPUT
    space_encoder_class = BaseSpaceEncoder
    observation_spaces = [
        SPACE.StackedLaserMapSpace,
        SPACE.PedestrianVelXSpace,
        SPACE.PedestrianVelYSpace,
        SPACE.PedestrianTypeSpace,
        SPACE.PedestrianSocialStateSpace,
        SPACE.DistAngleToSubgoalSpace,
        SPACE.LastActionSpace,
    ]
    observation_space_kwargs = {
        "roi_in_m": 30,
        "feature_map_size": 80,
        "laser_stack_size": 10,
    }
    features_extractor_class = RESNET_MID_FUSION_EXTRACTOR_5
    features_extractor_kwargs = {"features_dim": 256}
    net_arch = dict(pi=[256], vf=[128])
    activation_fn = nn.ReLU


@AgentFactory.register("RosnavResNet_5")
class RosnavResNet_5(BaseAgent):
    """
    Custom policy class for ROS navigation using ResNet-based CNN.

    Attributes:
        type (PolicyType): The type of the policy.
        space_encoder_class (class): The class for encoding the observation space.
        observation_spaces (list): The list of observation spaces.
        observation_space_kwargs (dict): The keyword arguments for the observation space.
        features_extractor_class (class): The class for extracting features.
        features_extractor_kwargs (dict): The keyword arguments for the features extractor.
        net_arch (list): The architecture of the neural network.
        activation_fn (function): The activation function used in the neural network.
    """

    type = PolicyType.MULTI_INPUT
    space_encoder_class = BaseSpaceEncoder
    observation_spaces = [
        SPACE.StackedLaserMapSpace,
        SPACE.PedestrianVelXSpace,
        SPACE.PedestrianVelYSpace,
        SPACE.PedestrianTypeSpace,
        SPACE.PedestrianSocialStateSpace,
        SPACE.DistAngleToSubgoalSpace,
        SPACE.LastActionSpace,
    ]
    observation_space_kwargs = {
        "roi_in_m": 30,
        "feature_map_size": 80,
        "laser_stack_size": 10,
    }
    features_extractor_class = RESNET_MID_FUSION_EXTRACTOR_5
    features_extractor_kwargs = {
        "features_dim": 256,
        "width_per_group": 64,
    }
    net_arch = dict(pi=[256, 64], vf=[256])
    activation_fn = nn.ReLU


@AgentFactory.register("RosnavResNet_6")
class RosnavResNet_6(BaseAgent):
    """
    Custom policy class for ROS navigation using ResNet-based CNN.

    Attributes:
        type (PolicyType): The type of the policy.
        space_encoder_class (class): The class for encoding the observation space.
        observation_spaces (list): The list of observation spaces.
        observation_space_kwargs (dict): The keyword arguments for the observation space.
        features_extractor_class (class): The class for extracting features.
        features_extractor_kwargs (dict): The keyword arguments for the features extractor.
        net_arch (list): The architecture of the neural network.
        activation_fn (function): The activation function used in the neural network.
    """

    type = PolicyType.MULTI_INPUT
    space_encoder_class = BaseSpaceEncoder
    observation_spaces = [
        SPACE.StackedLaserMapSpace,
        SPACE.PedestrianVelXSpace,
        SPACE.PedestrianVelYSpace,
        SPACE.PedestrianTypeSpace,
        SPACE.PedestrianSocialStateSpace,
        SPACE.DistAngleToSubgoalSpace,
        SPACE.LastActionSpace,
    ]
    observation_space_kwargs = {
        "roi_in_m": 30,
        "feature_map_size": 80,
        "laser_stack_size": 10,
    }
    features_extractor_class = RESNET_MID_FUSION_EXTRACTOR_6
    features_extractor_kwargs = {
        "features_dim": 256,
        "width_per_group": 128,
    }
    net_arch = dict(pi=[256, 64], vf=[256])
    activation_fn = nn.ReLU


@AgentFactory.register("RosnavResNet_7")
class RosnavResNet_7(BaseAgent):
    """
    Custom policy class for ROS navigation using ResNet-based CNN.

    Attributes:
        type (PolicyType): The type of the policy.
        space_encoder_class (class): The class for encoding the observation space.
        observation_spaces (list): The list of observation spaces.
        observation_space_kwargs (dict): The keyword arguments for the observation space.
        features_extractor_class (class): The class for extracting features.
        features_extractor_kwargs (dict): The keyword arguments for the features extractor.
        net_arch (list): The architecture of the neural network.
        activation_fn (function): The activation function used in the neural network.
    """

    type = PolicyType.MULTI_INPUT
    space_encoder_class = BaseSpaceEncoder
    observation_spaces = [
        SPACE.StackedLaserMapSpace,
        SPACE.PedestrianVelXSpace,
        SPACE.PedestrianVelYSpace,
        SPACE.PedestrianTypeSpace,
        SPACE.PedestrianSocialStateSpace,
        SPACE.DistAngleToSubgoalSpace,
        SPACE.LastActionSpace,
    ]
    observation_space_kwargs = {
        "roi_in_m": 30,
        "feature_map_size": 80,
        "laser_stack_size": 10,
    }
    features_extractor_class = RESNET_MID_FUSION_EXTRACTOR_6
    features_extractor_kwargs = {
        "features_dim": 256,
        "width_per_group": 64,
    }
    net_arch = dict(pi=[256, 128], vf=[256])
    activation_fn = nn.ReLU


@AgentFactory.register("ArenaUnityResNet_1")
class ArenaUnityResNet_1(BaseAgent):
    type = PolicyType.MULTI_INPUT
    space_encoder_class = BaseSpaceEncoder
    observation_spaces = [
        SPACE.RGBDSpace,
        SPACE.DistAngleToSubgoalSpace,
        SPACE.LastActionSpace,
    ]
    observation_space_kwargs = {"image_height": 128, "image_width": 128}
    features_extractor_class = RESNET_RGBD_FUSION_EXTRACTOR_1
    features_extractor_kwargs = {
        "features_dim": 512,
        "num_groups": 4,
        "image_height": 128,
        "image_width": 128,
    }
    net_arch = dict(pi=[512, 128], vf=[512])
    activation_fn = nn.ReLU


@AgentFactory.register("RosnavResNet_5_norm")
class RosnavResNet_5_norm(BaseAgent):
    """
    Custom policy class for ROS navigation using ResNet-based CNN.

    Attributes:
        type (PolicyType): The type of the policy.
        space_encoder_class (class): The class for encoding the observation space.
        observation_spaces (list): The list of observation spaces.
        observation_space_kwargs (dict): The keyword arguments for the observation space.
        features_extractor_class (class): The class for extracting features.
        features_extractor_kwargs (dict): The keyword arguments for the features extractor.
        net_arch (list): The architecture of the neural network.
        activation_fn (function): The activation function used in the neural network.
    """

    type = PolicyType.MULTI_INPUT_LSTM
    space_encoder_class = BaseSpaceEncoder
    observation_spaces = [
        SPACE.StackedLaserMapSpace,
        SPACE.PedestrianVelXSpace,
        SPACE.PedestrianVelYSpace,
        SPACE.PedestrianTypeSpace,
        SPACE.PedestrianSocialStateSpace,
        SPACE.DistAngleToSubgoalSpace,
        SPACE.LastActionSpace,
    ]
    observation_space_kwargs = {
        "roi_in_m": 30,
        "feature_map_size": 80,
        "laser_stack_size": 10,
        "normalize": True,
    }
    features_extractor_class = RESNET_MID_FUSION_EXTRACTOR_5
    features_extractor_kwargs = {
        "features_dim": 512,
        "width_per_group": 64,
    }
    net_arch = dict(pi=[256, 64], vf=[256])
    activation_fn = nn.ReLU


@AgentFactory.register("RosnavResNet_6_norm")
class RosnavResNet_6_norm(BaseAgent):
    """
    Custom policy class for ROS navigation using ResNet-based CNN.

    Attributes:
        type (PolicyType): The type of the policy.
        space_encoder_class (class): The class for encoding the observation space.
        observation_spaces (list): The list of observation spaces.
        observation_space_kwargs (dict): The keyword arguments for the observation space.
        features_extractor_class (class): The class for extracting features.
        features_extractor_kwargs (dict): The keyword arguments for the features extractor.
        net_arch (list): The architecture of the neural network.
        activation_fn (function): The activation function used in the neural network.
    """

    type = PolicyType.MULTI_INPUT_LSTM
    space_encoder_class = BaseSpaceEncoder
    observation_spaces = [
        SPACE.StackedLaserMapSpace,
        SPACE.PedestrianVelXSpace,
        SPACE.PedestrianVelYSpace,
        SPACE.PedestrianTypeSpace,
        SPACE.PedestrianSocialStateSpace,
        SPACE.DistAngleToSubgoalSpace,
        SPACE.LastActionSpace,
    ]
    observation_space_kwargs = {
        "roi_in_m": 30,
        "feature_map_size": 80,
        "laser_stack_size": 10,
        "normalize": True,
    }
    features_extractor_class = RESNET_MID_FUSION_EXTRACTOR_5
    features_extractor_kwargs = {
        "features_dim": 512,
        "width_per_group": 64,
    }
    net_arch = dict(pi=[256, 128, 64], vf=[256, 64])
    activation_fn = nn.ReLU


# lstm
@AgentFactory.register("LSTM_ResNet_5_norm")
class LSTM_ResNet_5_norm(BaseAgent):
    type = PolicyType.MLP_LSTM
    observation_spaces = [
        SPACE.StackedLaserMapSpace,
        SPACE.PedestrianVelXSpace,
        SPACE.PedestrianVelYSpace,
        SPACE.PedestrianTypeSpace,
        SPACE.PedestrianSocialStateSpace,
        SPACE.DistAngleToSubgoalSpace,
        SPACE.LastActionSpace,
    ]
    observation_space_kwargs = {
        "roi_in_m": 30,
        "feature_map_size": 80,
        "laser_stack_size": 10,
        "normalize": True,
    }
    features_extractor_class = RESNET_MID_FUSION_EXTRACTOR_5
    features_extractor_kwargs = {
        "features_dim": 512,
        "width_per_group": 64,
    }
    net_arch = []
    activation_fn = nn.ReLU
    n_lstm_layers = 8
    lstm_hidden_size = 256
    shared_lstm = True
    enable_critic_lstm = False


@AgentFactory.register("LSTM_ResNet_norm_1")
class LSTM_ResNet_norm_1(BaseAgent):
    type = PolicyType.MLP_LSTM
    observation_spaces = [
        SPACE.StackedLaserMapSpace,
        SPACE.PedestrianVelXSpace,
        SPACE.PedestrianVelYSpace,
        SPACE.PedestrianTypeSpace,
        SPACE.PedestrianSocialStateSpace,
        SPACE.DistAngleToSubgoalSpace,
        SPACE.LastActionSpace,
    ]
    observation_space_kwargs = {
        "roi_in_m": 30,
        "feature_map_size": 80,
        "laser_stack_size": 10,
        "normalize": True,
    }
    features_extractor_class = RESNET_MID_FUSION_EXTRACTOR_5
    features_extractor_kwargs = {
        "features_dim": 512,
        "width_per_group": 64,
    }
    net_arch = []
    activation_fn = nn.ReLU
    n_lstm_layers = 2
    lstm_hidden_size = 512
    shared_lstm = True
    enable_critic_lstm = False


@AgentFactory.register("LSTM_ResNet_norm_3")
class LSTM_ResNet_norm_3(BaseAgent):
    type = PolicyType.MLP_LSTM
    observation_spaces = [
        SPACE.StackedLaserMapSpace,
        SPACE.PedestrianVelXSpace,
        SPACE.PedestrianVelYSpace,
        SPACE.PedestrianTypeSpace,
        SPACE.PedestrianSocialStateSpace,
        SPACE.DistAngleToSubgoalSpace,
        SPACE.LastActionSpace,
    ]
    observation_space_kwargs = {
        "roi_in_m": 30,
        "feature_map_size": 80,
        "laser_stack_size": 10,
        "normalize": True,
    }
    features_extractor_class = RESNET_MID_FUSION_EXTRACTOR_5
    features_extractor_kwargs = {
        "features_dim": 1024,
        "width_per_group": 64,
    }
    net_arch = []
    activation_fn = nn.ReLU
    n_lstm_layers = 2
    lstm_hidden_size = 1024
    shared_lstm = True
    enable_critic_lstm = False


@AgentFactory.register("LSTM_ResNet_norm_4")
class LSTM_ResNet_norm_4(BaseAgent):
    type = PolicyType.MLP_LSTM
    observation_spaces = [
        SPACE.StackedLaserMapSpace,
        SPACE.PedestrianVelXSpace,
        SPACE.PedestrianVelYSpace,
        SPACE.PedestrianTypeSpace,
        SPACE.PedestrianSocialStateSpace,
        SPACE.DistAngleToSubgoalSpace,
        SPACE.LastActionSpace,
    ]
    observation_space_kwargs = {
        "roi_in_m": 30,
        "feature_map_size": 80,
        "laser_stack_size": 10,
        "normalize": True,
    }
    features_extractor_class = RESNET_MID_FUSION_EXTRACTOR_5
    features_extractor_kwargs = {
        "features_dim": 512,
        "width_per_group": 64,
    }
    net_arch = dict(pi=[256, 256], vf=[256, 64])
    activation_fn = nn.ReLU
    n_lstm_layers = 2
    lstm_hidden_size = 512
    shared_lstm = True
    enable_critic_lstm = False


@AgentFactory.register("LSTM_ResNet_norm_5")
class LSTM_ResNet_norm_5(BaseAgent):
    type = PolicyType.MULTI_INPUT_LSTM
    observation_spaces = [
        SPACE.StackedLaserMapSpace,
        SPACE.PedestrianVelXSpace,
        SPACE.PedestrianVelYSpace,
        SPACE.PedestrianTypeSpace,
        SPACE.PedestrianSocialStateSpace,
        SPACE.DistAngleToSubgoalSpace,
        SPACE.LastActionSpace,
    ]
    observation_space_kwargs = {
        "roi_in_m": 30,
        "feature_map_size": 80,
        "laser_stack_size": 10,
        "normalize": True,
    }
    features_extractor_class = RESNET_MID_FUSION_EXTRACTOR_5
    features_extractor_kwargs = {
        "features_dim": 512,
        "width_per_group": 64,
    }
    net_arch = dict(pi=[256, 64], vf=[256])
    activation_fn = nn.ReLU
    n_lstm_layers = 3
    lstm_hidden_size = 512
    shared_lstm = True
    enable_critic_lstm = False


@AgentFactory.register("RosnavResNet_8_norm")
class RosnavResNet_8_norm(BaseAgent):
    """
    Custom policy class for ROS navigation using ResNet-based CNN.

    Attributes:
        type (PolicyType): The type of the policy.
        space_encoder_class (class): The class for encoding the observation space.
        observation_spaces (list): The list of observation spaces.
        observation_space_kwargs (dict): The keyword arguments for the observation space.
        features_extractor_class (class): The class for extracting features.
        features_extractor_kwargs (dict): The keyword arguments for the features extractor.
        net_arch (list): The architecture of the neural network.
        activation_fn (function): The activation function used in the neural network.
    """

    type = PolicyType.MULTI_INPUT
    space_encoder_class = BaseSpaceEncoder
    observation_spaces = [
        SPACE.StackedLaserMapSpace,
        SPACE.PedestrianVelXSpace,
        SPACE.PedestrianVelYSpace,
        SPACE.PedestrianTypeSpace,
        SPACE.PedestrianSocialStateSpace,
        SPACE.DistAngleToSubgoalSpace,
        SPACE.LastActionSpace,
    ]
    observation_space_kwargs = {
        "roi_in_m": 20,
        "feature_map_size": 80,
        "laser_stack_size": 10,
        "normalize": True,
    }
    features_extractor_class = RESNET_MID_FUSION_EXTRACTOR_5
    features_extractor_kwargs = {
        "features_dim": 512,
        "width_per_group": 64,
    }
    net_arch = dict(pi=[256, 256, 64], vf=[256, 64])
    activation_fn = nn.ReLU


@AgentFactory.register("LSTM_ResNet_norm_6")
class LSTM_ResNet_norm_6(BaseAgent):
    type = PolicyType.MLP_LSTM
    observation_spaces = [
        SPACE.StackedLaserMapSpace,
        SPACE.PedestrianVelXSpace,
        SPACE.PedestrianVelYSpace,
        SPACE.PedestrianTypeSpace,
        SPACE.PedestrianSocialStateSpace,
        SPACE.DistAngleToSubgoalSpace,
        SPACE.LastActionSpace,
    ]
    observation_space_kwargs = {
        "roi_in_m": 30,
        "feature_map_size": 80,
        "laser_stack_size": 10,
        "normalize": True,
    }
    features_extractor_class = RESNET_MID_FUSION_EXTRACTOR_5
    features_extractor_kwargs = {
        "features_dim": 512,
        "width_per_group": 64,
    }
    net_arch = dict(pi=[256, 256], vf=[256, 256])
    activation_fn = nn.ReLU
    log_std_init = -2
    ortho_init = False
    n_lstm_layers = 2
    lstm_hidden_size = 512
    shared_lstm = True
    enable_critic_lstm = False


@AgentFactory.register("LSTM_ResNet_norm_7")
class LSTM_ResNet_norm_7(BaseAgent):
    type = PolicyType.MLP_LSTM
    observation_spaces = [
        SPACE.StackedLaserMapSpace,
        SPACE.PedestrianVelXSpace,
        SPACE.PedestrianVelYSpace,
        SPACE.PedestrianTypeSpace,
        SPACE.PedestrianSocialStateSpace,
        SPACE.DistAngleToSubgoalSpace,
        SPACE.LastActionSpace,
    ]
    observation_space_kwargs = {
        "roi_in_m": 30,
        "feature_map_size": 80,
        "laser_stack_size": 10,
        "normalize": True,
    }
    features_extractor_class = RESNET_MID_FUSION_EXTRACTOR_5
    features_extractor_kwargs = {
        "features_dim": 512,
        "width_per_group": 64,
    }
    net_arch = dict(pi=[256, 256], vf=[256, 256])
    activation_fn = nn.ReLU
    log_std_init = -2
    ortho_init = False
    n_lstm_layers = 4
    lstm_hidden_size = 256
    shared_lstm = True
    enable_critic_lstm = False


@AgentFactory.register("LSTM_ResNet_norm_8")
class LSTM_ResNet_norm_8(BaseAgent):
    type = PolicyType.MULTI_INPUT_LSTM
    observation_spaces = [
        SPACE.StackedLaserMapSpace,
        SPACE.PedestrianVelXSpace,
        SPACE.PedestrianVelYSpace,
        SPACE.PedestrianTypeSpace,
        SPACE.PedestrianSocialStateSpace,
        SPACE.DistAngleToSubgoalSpace,
        SPACE.LastActionSpace,
    ]
    observation_space_kwargs = {
        "roi_in_m": 30,
        "feature_map_size": 80,
        "laser_stack_size": 10,
        "normalize": True,
    }
    features_extractor_class = RESNET_MID_FUSION_EXTRACTOR_5
    features_extractor_kwargs = {
        "features_dim": 512,
        "width_per_group": 64,
    }
    net_arch = dict(pi=[256, 64], vf=[256])
    activation_fn = nn.ReLU
    log_std_init = -2
    ortho_init = False
    n_lstm_layers = 4
    lstm_hidden_size = 256
    shared_lstm = True
    enable_critic_lstm = False


@AgentFactory.register("RosnavResNet_simple")
class RosnavResNet_simple(BaseAgent):
    """
    Custom policy class for ROS navigation using ResNet-based CNN.

    Attributes:
        type (PolicyType): The type of the policy.
        space_encoder_class (class): The class for encoding the observation space.
        observation_spaces (list): The list of observation spaces.
        observation_space_kwargs (dict): The keyword arguments for the observation space.
        features_extractor_class (class): The class for extracting features.
        features_extractor_kwargs (dict): The keyword arguments for the features extractor.
        net_arch (list): The architecture of the neural network.
        activation_fn (function): The activation function used in the neural network.
    """

    type = PolicyType.MULTI_INPUT
    space_encoder_class = BaseSpaceEncoder
    observation_spaces = [
        SPACE.StackedLaserMapSpace,
        SPACE.PedestrianVelXSpace,
        SPACE.PedestrianVelYSpace,
        SPACE.PedestrianTypeSpace,
        SPACE.PedestrianSocialStateSpace,
        SPACE.DistAngleToSubgoalSpace,
        SPACE.LastActionSpace,
    ]
    observation_space_kwargs = {
        "roi_in_m": 20,
        "feature_map_size": 80,
        "laser_stack_size": 10,
        "normalize": True,
    }
    features_extractor_class = DRL_VO_NAV_EXTRACTOR
    features_extractor_kwargs = {
        "features_dim": 256,
        "width_per_group": 64,
    }
    net_arch = dict(pi=[256, 64], vf=[256, 64])
    activation_fn = nn.ReLU


@AgentFactory.register("RosnavResNet_deeper")
class RosnavResNet_deeper(BaseAgent):
    """
    Custom policy class for ROS navigation using ResNet-based CNN.

    Attributes:
        type (PolicyType): The type of the policy.
        space_encoder_class (class): The class for encoding the observation space.
        observation_spaces (list): The list of observation spaces.
        observation_space_kwargs (dict): The keyword arguments for the observation space.
        features_extractor_class (class): The class for extracting features.
        features_extractor_kwargs (dict): The keyword arguments for the features extractor.
        net_arch (list): The architecture of the neural network.
        activation_fn (function): The activation function used in the neural network.
    """

    type = PolicyType.MULTI_INPUT
    space_encoder_class = BaseSpaceEncoder
    observation_spaces = [
        SPACE.StackedLaserMapSpace,
        SPACE.PedestrianVelXSpace,
        SPACE.PedestrianVelYSpace,
        SPACE.PedestrianTypeSpace,
        SPACE.PedestrianSocialStateSpace,
        SPACE.DistAngleToSubgoalSpace,
        SPACE.LastActionSpace,
    ]
    observation_space_kwargs = {
        "roi_in_m": 20,
        "feature_map_size": 80,
        "laser_stack_size": 10,
        "normalize": True,
    }
    features_extractor_class = DRL_VO_NAV_EXTRACTOR_TEST
    features_extractor_kwargs = {
        "features_dim": 256,
        "width_per_group": 64,
    }
    net_arch = dict(pi=[256, 64], vf=[256])
    activation_fn = nn.ReLU


@AgentFactory.register("LSTM_ResNet_simple")
class LSTM_ResNet_simple(BaseAgent):
    type = PolicyType.MULTI_INPUT_LSTM
    observation_spaces = [
        SPACE.StackedLaserMapSpace,
        SPACE.PedestrianVelXSpace,
        SPACE.PedestrianVelYSpace,
        SPACE.PedestrianTypeSpace,
        SPACE.PedestrianSocialStateSpace,
        SPACE.DistAngleToSubgoalSpace,
        SPACE.LastActionSpace,
    ]
    observation_space_kwargs = {
        "roi_in_m": 20,
        "feature_map_size": 80,
        "laser_stack_size": 10,
        "normalize": True,
    }
    features_extractor_class = DRL_VO_NAV_EXTRACTOR
    features_extractor_kwargs = {
        "features_dim": 256,
        "width_per_group": 64,
    }
    net_arch = dict(pi=[256, 64], vf=[256])
    activation_fn = nn.ReLU
    log_std_init = -2
    ortho_init = False
    n_lstm_layers = 2
    lstm_hidden_size = 256
    shared_lstm = True
    enable_critic_lstm = False


@AgentFactory.register("LaserTest")
class LaserTest(BaseAgent):
    """
    Custom policy class for ROS navigation using ResNet-based CNN.

    Attributes:
        type (PolicyType): The type of the policy.
        space_encoder_class (class): The class for encoding the observation space.
        observation_spaces (list): The list of observation spaces.
        observation_space_kwargs (dict): The keyword arguments for the observation space.
        features_extractor_class (class): The class for extracting features.
        features_extractor_kwargs (dict): The keyword arguments for the features extractor.
        net_arch (list): The architecture of the neural network.
        activation_fn (function): The activation function used in the neural network.
    """

    type = PolicyType.MULTI_INPUT_LSTM
    space_encoder_class = BaseSpaceEncoder
    observation_spaces = [
        SPACE.StackedLaserMapSpace,
        SPACE.DistAngleToSubgoalSpace,
    ]
    observation_space_kwargs = {
        "roi_in_m": 20,
        "feature_map_size": 80,
        "laser_stack_size": 10,
        "normalize": True,
    }
    features_extractor_class = _LaserTest
    features_extractor_kwargs = {
        "features_dim": 128,
        "width_per_group": 64,
    }
    net_arch = dict(pi=[128], vf=[64])
    activation_fn = nn.ReLU


@AgentFactory.register("LSTM_ResNet_simple_3")
class LSTM_ResNet_simple_3(BaseAgent):
    type = PolicyType.MULTI_INPUT_LSTM
    observation_spaces = [
        SPACE.StackedLaserMapSpace,
        SPACE.PedestrianVelXSpace,
        SPACE.PedestrianVelYSpace,
        SPACE.PedestrianTypeSpace,
        SPACE.PedestrianSocialStateSpace,
        SPACE.DistAngleToSubgoalSpace,
        SPACE.LastActionSpace,
    ]
    observation_space_kwargs = {
        "roi_in_m": 20,
        "feature_map_size": 80,
        "laser_stack_size": 10,
        "normalize": True,
    }
    features_extractor_class = RESNET_MID_FUSION_EXTRACTOR_5
    features_extractor_kwargs = {
        "features_dim": 256,
        "width_per_group": 64,
    }
    net_arch = dict(pi=[256, 64], vf=[256])
    activation_fn = nn.ReLU
    log_std_init = -2
    ortho_init = False
    n_lstm_layers = 2
    lstm_hidden_size = 256
    shared_lstm = True
    enable_critic_lstm = False


@AgentFactory.register("RosnavResNet_mid")
class RosnavResNet_mid(BaseAgent):
    """
    Custom policy class for ROS navigation using ResNet-based CNN.

    Attributes:
        type (PolicyType): The type of the policy.
        space_encoder_class (class): The class for encoding the observation space.
        observation_spaces (list): The list of observation spaces.
        observation_space_kwargs (dict): The keyword arguments for the observation space.
        features_extractor_class (class): The class for extracting features.
        features_extractor_kwargs (dict): The keyword arguments for the features extractor.
        net_arch (list): The architecture of the neural network.
        activation_fn (function): The activation function used in the neural network.
    """

    type = PolicyType.MULTI_INPUT
    observation_spaces = [
        SPACE.StackedLaserMapSpace,
        SPACE.PedestrianVelXSpace,
        SPACE.PedestrianVelYSpace,
        SPACE.PedestrianTypeSpace,
        SPACE.PedestrianSocialStateSpace,
        SPACE.DistAngleToSubgoalSpace,
        SPACE.LastActionSpace,
    ]
    observation_space_kwargs = {
        "roi_in_m": 20,
        "feature_map_size": 80,
        "laser_stack_size": 10,
        "normalize": True,
    }
    features_extractor_class = RESNET_MID_FUSION_EXTRACTOR_5
    features_extractor_kwargs = {
        "features_dim": 256,
        "width_per_group": 64,
    }
    net_arch = dict(pi=[256, 64], vf=[256, 64])
    activation_fn = nn.ReLU


@AgentFactory.register("RosnavResNet_mid_2")
class RosnavResNet_mid_2(BaseAgent):
    """
    Custom policy class for ROS navigation using ResNet-based CNN.

    Attributes:
        type (PolicyType): The type of the policy.
        space_encoder_class (class): The class for encoding the observation space.
        observation_spaces (list): The list of observation spaces.
        observation_space_kwargs (dict): The keyword arguments for the observation space.
        features_extractor_class (class): The class for extracting features.
        features_extractor_kwargs (dict): The keyword arguments for the features extractor.
        net_arch (list): The architecture of the neural network.
        activation_fn (function): The activation function used in the neural network.
    """

    type = PolicyType.MULTI_INPUT
    observation_spaces = [
        SPACE.StackedLaserMapSpace,
        SPACE.PedestrianVelXSpace,
        SPACE.PedestrianVelYSpace,
        SPACE.PedestrianTypeSpace,
        SPACE.PedestrianSocialStateSpace,
        SPACE.DistAngleToSubgoalSpace,
        SPACE.LastActionSpace,
    ]
    observation_space_kwargs = {
        "roi_in_m": 20,
        "feature_map_size": 80,
        "laser_stack_size": 10,
        "normalize": True,
    }
    features_extractor_class = RESNET_MID_FUSION_EXTRACTOR_5
    features_extractor_kwargs = {
        "features_dim": 512,
        "width_per_group": 64,
    }
    net_arch = dict(pi=[256, 128], vf=[256, 64])
    activation_fn = nn.ReLU


@AgentFactory.register("RosnavResNet")
class RosnavResNet(BaseAgent):
    """
    Custom policy class for ROS navigation using ResNet-based CNN.

    Attributes:
        type (PolicyType): The type of the policy.
        space_encoder_class (class): The class for encoding the observation space.
        observation_spaces (list): The list of observation spaces.
        observation_space_kwargs (dict): The keyword arguments for the observation space.
        features_extractor_class (class): The class for extracting features.
        features_extractor_kwargs (dict): The keyword arguments for the features extractor.
        net_arch (list): The architecture of the neural network.
        activation_fn (function): The activation function used in the neural network.
    """

    type = PolicyType.MULTI_INPUT
    space_encoder_class = BaseSpaceEncoder
    observation_spaces = [
        SPACE.StackedLaserMapSpace,
        SPACE.PedestrianVelXSpace,
        SPACE.PedestrianVelYSpace,
        SPACE.PedestrianTypeSpace,
        SPACE.PedestrianSocialStateSpace,
        SPACE.DistAngleToSubgoalSpace,
        SPACE.LastActionSpace,
    ]
    observation_space_kwargs = {
        "roi_in_m": 20,
        "feature_map_size": 80,
        "laser_stack_size": 10,
        "normalize": True,
        "goal_max_dist": 5,
    }
    features_extractor_class = DRL_VO_ROSNAV_EXTRACTOR
    features_extractor_kwargs = {
        "features_dim": 512,
        "width_per_group": 64,
    }
    net_arch = dict(pi=[256, 128], vf=[256, 64])
    activation_fn = nn.ReLU


@AgentFactory.register("DeepLaserTest")
class DeepLaserTest(BaseAgent):
    """
    Custom policy class for ROS navigation using ResNet-based CNN.

    Attributes:
        type (PolicyType): The type of the policy.
        space_encoder_class (class): The class for encoding the observation space.
        observation_spaces (list): The list of observation spaces.
        observation_space_kwargs (dict): The keyword arguments for the observation space.
        features_extractor_class (class): The class for extracting features.
        features_extractor_kwargs (dict): The keyword arguments for the features extractor.
        net_arch (list): The architecture of the neural network.
        activation_fn (function): The activation function used in the neural network.
    """

    type = PolicyType.MULTI_INPUT
    space_encoder_class = BaseSpaceEncoder
    observation_spaces = [
        SPACE.StackedLaserMapSpace,
        SPACE.DistAngleToSubgoalSpace,
    ]
    observation_space_kwargs = {
        "roi_in_m": 20,
        "feature_map_size": 80,
        "laser_stack_size": 10,
        "normalize": True,
    }
    features_extractor_class = _LaserTest_deep
    features_extractor_kwargs = {
        "features_dim": 256,
        "width_per_group": 64,
    }
    net_arch = dict(pi=[128], vf=[64])
    activation_fn = nn.ReLU


@AgentFactory.register("DeepDRLVOTest")
class DeepDRLVOTest(BaseAgent):
    """
    Custom policy class for ROS navigation using ResNet-based CNN.

    Attributes:
        type (PolicyType): The type of the policy.
        space_encoder_class (class): The class for encoding the observation space.
        observation_spaces (list): The list of observation spaces.
        observation_space_kwargs (dict): The keyword arguments for the observation space.
        features_extractor_class (class): The class for extracting features.
        features_extractor_kwargs (dict): The keyword arguments for the features extractor.
        net_arch (list): The architecture of the neural network.
        activation_fn (function): The activation function used in the neural network.
    """

    type = PolicyType.MULTI_INPUT
    space_encoder_class = BaseSpaceEncoder
    observation_spaces = [
        SPACE.StackedLaserMapSpace,
        SPACE.PedestrianVelXSpace,
        SPACE.PedestrianVelYSpace,
        SPACE.PedestrianTypeSpace,
        SPACE.PedestrianSocialStateSpace,
        SPACE.DistAngleToSubgoalSpace,
    ]
    observation_space_kwargs = {
        "roi_in_m": 20,
        "feature_map_size": 80,
        "laser_stack_size": 10,
        "normalize": True,
    }
    features_extractor_class = DRL_VO_DEEP
    features_extractor_kwargs = {
        "features_dim": 256,
        "width_per_group": 64,
    }
    net_arch = dict(pi=[256, 64], vf=[256])
    activation_fn = nn.ReLU


@AgentFactory.register("RosnavResNet_LSTM")
class RosnavResNet_LSTM(BaseAgent):
    """
    Custom policy class for ROS navigation using ResNet-based CNN.

    Attributes:
        type (PolicyType): The type of the policy.
        space_encoder_class (class): The class for encoding the observation space.
        observation_spaces (list): The list of observation spaces.
        observation_space_kwargs (dict): The keyword arguments for the observation space.
        features_extractor_class (class): The class for extracting features.
        features_extractor_kwargs (dict): The keyword arguments for the features extractor.
        net_arch (list): The architecture of the neural network.
        activation_fn (function): The activation function used in the neural network.
    """

    type = PolicyType.MULTI_INPUT_LSTM
    space_encoder_class = BaseSpaceEncoder
    observation_spaces = [
        SPACE.StackedLaserMapSpace,
        SPACE.PedestrianVelXSpace,
        SPACE.PedestrianVelYSpace,
        SPACE.PedestrianTypeSpace,
        SPACE.PedestrianSocialStateSpace,
        SPACE.DistAngleToSubgoalSpace,
        SPACE.LastActionSpace,
    ]
    observation_space_kwargs = {
        "roi_in_m": 20,
        "feature_map_size": 80,
        "laser_stack_size": 10,
        "normalize": True,
    }
    features_extractor_class = DRL_VO_NAV_EXTRACTOR
    features_extractor_kwargs = {
        "features_dim": 512,
        "width_per_group": 64,
    }
    net_arch = dict(pi=[256, 128], vf=[256, 64])
    activation_fn = nn.ReLU
    ortho_init = False
    n_lstm_layers = 2
    lstm_hidden_size = 256
    shared_lstm = True
    enable_critic_lstm = False


@AgentFactory.register("RosnavResNet__1")
class RosnavResNet__1(BaseAgent):
    """
    Custom policy class for ROS navigation using ResNet-based CNN.

    Attributes:
        type (PolicyType): The type of the policy.
        space_encoder_class (class): The class for encoding the observation space.
        observation_spaces (list): The list of observation spaces.
        observation_space_kwargs (dict): The keyword arguments for the observation space.
        features_extractor_class (class): The class for extracting features.
        features_extractor_kwargs (dict): The keyword arguments for the features extractor.
        net_arch (list): The architecture of the neural network.
        activation_fn (function): The activation function used in the neural network.
    """

    type = PolicyType.MULTI_INPUT
    space_encoder_class = BaseSpaceEncoder
    observation_spaces = [
        SPACE.StackedLaserMapSpace,
        SPACE.PedestrianVelXSpace,
        SPACE.PedestrianVelYSpace,
        SPACE.PedestrianTypeSpace,
        SPACE.PedestrianSocialStateSpace,
        SPACE.DistAngleToSubgoalSpace,
    ]
    observation_space_kwargs = {
        "roi_in_m": 20,
        "feature_map_size": 80,
        "laser_stack_size": 10,
        "normalize": True,
    }
    features_extractor_class = DRL_VO_ROSNAV_EXTRACTOR
    features_extractor_kwargs = {
        "features_dim": 512,
        "width_per_group": 64,
    }
    net_arch = dict(pi=[256, 128], vf=[256, 64])
    activation_fn = nn.ReLU


@AgentFactory.register("RosnavResNet__2")
class RosnavResNet__2(BaseAgent):
    """
    Custom policy class for ROS navigation using ResNet-based CNN.

    Attributes:
        type (PolicyType): The type of the policy.
        space_encoder_class (class): The class for encoding the observation space.
        observation_spaces (list): The list of observation spaces.
        observation_space_kwargs (dict): The keyword arguments for the observation space.
        features_extractor_class (class): The class for extracting features.
        features_extractor_kwargs (dict): The keyword arguments for the features extractor.
        net_arch (list): The architecture of the neural network.
        activation_fn (function): The activation function used in the neural network.
    """

    type = PolicyType.MULTI_INPUT
    space_encoder_class = BaseSpaceEncoder
    observation_spaces = [
        SPACE.StackedLaserMapSpace,
        SPACE.PedestrianVelXSpace,
        SPACE.PedestrianVelYSpace,
        SPACE.PedestrianTypeSpace,
        SPACE.PedestrianSocialStateSpace,
        SPACE.SubgoalInRobotFrameSpace,
    ]
    observation_space_kwargs = {
        "roi_in_m": 20,
        "feature_map_size": 80,
        "laser_stack_size": 10,
        "normalize": True,
        "goal_max_dist": 5,
    }
    features_extractor_class = DRL_VO_ROSNAV_EXTRACTOR
    features_extractor_kwargs = {
        "features_dim": 512,
        "width_per_group": 64,
    }
    net_arch = dict(pi=[256, 64], vf=[256, 64])
    activation_fn = nn.ReLU<|MERGE_RESOLUTION|>--- conflicted
+++ resolved
@@ -12,11 +12,7 @@
     _LaserTest,
     _LaserTest_deep,
     DRL_VO_DEEP,
-<<<<<<< HEAD
-    DRL_VO_ROSNAV_EXTRACTOR
-=======
     DRL_VO_ROSNAV_EXTRACTOR,
->>>>>>> 6be3bfa0
 )
 import rosnav.utils.observation_space as SPACE
 
